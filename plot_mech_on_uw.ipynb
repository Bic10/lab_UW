--- conflicted
+++ resolved
@@ -9,15 +9,11 @@
     "import numpy as np\n",
     "import matplotlib.pyplot as plt\n",
     "import pandas as pd\n",
-<<<<<<< HEAD
-    "from LAb_UW_functions import *\n",
+    "from LAB_UW_functions import *\n",
     "from scipy.signal import find_peaks\n",
     "import glob"
-=======
-    "from LAB_UW_functions import *\n",
-    "from scipy.signal import find_peaks"
->>>>>>> 5219d318
-   ]
+
+        ]
   },
   {
    "cell_type": "code",
